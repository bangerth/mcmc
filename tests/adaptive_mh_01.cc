--- conflicted
+++ resolved
@@ -70,12 +70,8 @@
   static std::mt19937 rng;
   SampleType random_vector;
   for (unsigned int i=0; i<random_vector.size(); ++i)
-<<<<<<< HEAD
-    random_vector(i) += std::normal_distribution<double>(0,1)(rng);
-=======
-    random_vector[i] = 2.4/std::sqrt(1.*x.size()) *
+    random_vector(i) = 2.4/std::sqrt(1.*x.size()) *
                        std::normal_distribution<double>(0,1)(rng);
->>>>>>> c9e0de63
 
   const SampleType y = x + LLt.matrixL() * random_vector;
 
